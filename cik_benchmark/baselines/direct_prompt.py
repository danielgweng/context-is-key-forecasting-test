--- conflicted
+++ resolved
@@ -80,24 +80,6 @@
 
 @torch.inference_mode()
 def huggingface_instruct_model_client(
-<<<<<<< HEAD
-    llm, tokenizer, model, messages, n=1, max_tokens=10000, temperature=1.0, **kwargs
-):
-    text = tokenizer.apply_chat_template(
-        messages, tokenize=False, add_generation_prompt=True
-    )
-
-    model_inputs = tokenizer([text], return_tensors="pt").to(llm.device)
-    batch = {k: v.repeat(n, 1) for k, v in model_inputs.items()}
-    num_input_ids = batch["input_ids"].shape[1]
-
-    generated_ids = llm.generate(
-        **batch, temperature=temperature, max_new_tokens=max_tokens
-    )
-
-    batch_responses = tokenizer.batch_decode(
-        generated_ids[:, num_input_ids:], skip_special_tokens=True
-=======
     llm,
     tokenizer,
     model,
@@ -141,14 +123,10 @@
     parser = RegexParser(constrained_decoding_regex(future_timestamps))
     prefix_function = build_transformers_prefix_allowed_tokens_fn(
         pipe.tokenizer, parser
->>>>>>> e04607fe
     )
 
     # Now extract the assistant's reply
     choices = []
-<<<<<<< HEAD
-    for response_text in batch_responses:
-=======
     for response in pipe(
         [messages] * n,
         max_length=max_tokens,
@@ -156,7 +134,6 @@
         prefix_allowed_tokens_fn=prefix_function,
         batch_size=n,
     ):
->>>>>>> e04607fe
         # Create a message object
         message = SimpleNamespace(content=response[0]["generated_text"][-1]["content"])
         # Create a choice object
