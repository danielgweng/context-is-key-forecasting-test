--- conflicted
+++ resolved
@@ -9,13 +9,10 @@
 from .predictable_stl_shocks import __TASKS__ as PREDICTABLE_STL_SHOCKS_TASKS
 from .sensor_maintenance import __TASKS__ as SENSOR_MAINTENANCE_TASKS
 from .tasks.causal_chambers import __TASKS__ as CAUSAL_CHAMBERS_TASKS
-<<<<<<< HEAD
 from .tasks.short_history import __TASKS__ as SHORT_HISTORY_TASKS
 from .bivariate_categorical_causal import __TASKS__ as CATEGORICAL_CAUSAL_TASKS
-=======
 from .tasks.solar_tasks import __TASKS__ as SOLAR_TASKS
 from .tasks.traffic_tasks import __TASKS__ as TRAFFIC_TASKS
->>>>>>> 87056c57
 
 # All tasks that are officially included in the benchmark
 ALL_TASKS = (
@@ -27,13 +24,10 @@
     + PREDICTABLE_SPIKES_IN_PRED_TASKS
     + PREDICTABLE_STL_SHOCKS_TASKS
     + SENSOR_MAINTENANCE_TASKS
-<<<<<<< HEAD
     + SHORT_HISTORY_TASKS
     + CATEGORICAL_CAUSAL_TASKS
     + PREDICTABLE_STL_SHOCKS_TASKS
-=======
     + SOLAR_TASKS
     + TRAFFIC_TASKS
->>>>>>> 87056c57
     + CAUSAL_CHAMBERS_TASKS
 )